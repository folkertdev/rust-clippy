use clippy_utils::diagnostics::{span_lint, span_lint_and_then};
use clippy_utils::trait_ref_of_method;
use rustc_data_structures::fx::{FxHashMap, FxHashSet};
use rustc_errors::Applicability;
use rustc_hir::intravisit::nested_filter::{self as hir_nested_filter, NestedFilter};
use rustc_hir::intravisit::{
    walk_fn_decl, walk_generic_param, walk_generics, walk_impl_item_ref, walk_item, walk_param_bound,
    walk_poly_trait_ref, walk_trait_ref, walk_ty, Visitor,
};
use rustc_hir::FnRetTy::Return;
use rustc_hir::{
    lang_items, BareFnTy, BodyId, FnDecl, FnSig, GenericArg, GenericBound, GenericParam, GenericParamKind, Generics,
    Impl, ImplItem, ImplItemKind, Item, ItemKind, Lifetime, LifetimeName, LifetimeParamKind, Node, PolyTraitRef,
    PredicateOrigin, TraitFn, TraitItem, TraitItemKind, Ty, TyKind, WherePredicate,
};
use rustc_lint::{LateContext, LateLintPass, LintContext};
use rustc_middle::hir::nested_filter as middle_nested_filter;
<<<<<<< HEAD
=======
use rustc_middle::lint::in_external_macro;
>>>>>>> 5adeebf9
use rustc_session::{declare_lint_pass, declare_tool_lint};
use rustc_span::def_id::LocalDefId;
use rustc_span::source_map::Span;
use rustc_span::symbol::{kw, Ident, Symbol};

declare_clippy_lint! {
    /// ### What it does
    /// Checks for lifetime annotations which can be removed by
    /// relying on lifetime elision.
    ///
    /// ### Why is this bad?
    /// The additional lifetimes make the code look more
    /// complicated, while there is nothing out of the ordinary going on. Removing
    /// them leads to more readable code.
    ///
    /// ### Known problems
    /// - We bail out if the function has a `where` clause where lifetimes
    /// are mentioned due to potential false positives.
    ///
    /// ### Example
    /// ```rust
    /// // Unnecessary lifetime annotations
    /// fn in_and_out<'a>(x: &'a u8, y: u8) -> &'a u8 {
    ///     x
    /// }
    /// ```
    ///
    /// Use instead:
    /// ```rust
    /// fn elided(x: &u8, y: u8) -> &u8 {
    ///     x
    /// }
    /// ```
    #[clippy::version = "pre 1.29.0"]
    pub NEEDLESS_LIFETIMES,
    complexity,
    "using explicit lifetimes for references in function arguments when elision rules \
     would allow omitting them"
}

declare_clippy_lint! {
    /// ### What it does
    /// Checks for lifetimes in generics that are never used
    /// anywhere else.
    ///
    /// ### Why is this bad?
    /// The additional lifetimes make the code look more
    /// complicated, while there is nothing out of the ordinary going on. Removing
    /// them leads to more readable code.
    ///
    /// ### Example
    /// ```rust
    /// // unnecessary lifetimes
    /// fn unused_lifetime<'a>(x: u8) {
    ///     // ..
    /// }
    /// ```
    ///
    /// Use instead:
    /// ```rust
    /// fn no_lifetime(x: u8) {
    ///     // ...
    /// }
    /// ```
    #[clippy::version = "pre 1.29.0"]
    pub EXTRA_UNUSED_LIFETIMES,
    complexity,
    "unused lifetimes in function definitions"
}

declare_lint_pass!(Lifetimes => [NEEDLESS_LIFETIMES, EXTRA_UNUSED_LIFETIMES]);

impl<'tcx> LateLintPass<'tcx> for Lifetimes {
    fn check_item(&mut self, cx: &LateContext<'tcx>, item: &'tcx Item<'_>) {
        if let ItemKind::Fn(ref sig, generics, id) = item.kind {
            check_fn_inner(cx, sig, Some(id), None, generics, item.span, true);
        } else if let ItemKind::Impl(impl_) = item.kind {
            if !item.span.from_expansion() {
                report_extra_impl_lifetimes(cx, impl_);
            }
        }
    }

    fn check_impl_item(&mut self, cx: &LateContext<'tcx>, item: &'tcx ImplItem<'_>) {
        if let ImplItemKind::Fn(ref sig, id) = item.kind {
            let report_extra_lifetimes = trait_ref_of_method(cx, item.owner_id.def_id).is_none();
            check_fn_inner(
                cx,
                sig,
                Some(id),
                None,
                item.generics,
                item.span,
                report_extra_lifetimes,
            );
        }
    }

    fn check_trait_item(&mut self, cx: &LateContext<'tcx>, item: &'tcx TraitItem<'_>) {
        if let TraitItemKind::Fn(ref sig, ref body) = item.kind {
            let (body, trait_sig) = match *body {
                TraitFn::Required(sig) => (None, Some(sig)),
                TraitFn::Provided(id) => (Some(id), None),
            };
            check_fn_inner(cx, sig, body, trait_sig, item.generics, item.span, true);
        }
    }
}

fn check_fn_inner<'tcx>(
    cx: &LateContext<'tcx>,
    sig: &'tcx FnSig<'_>,
    body: Option<BodyId>,
    trait_sig: Option<&[Ident]>,
    generics: &'tcx Generics<'_>,
    span: Span,
    report_extra_lifetimes: bool,
) {
    if in_external_macro(cx.sess(), span) || has_where_lifetimes(cx, generics) {
        return;
    }

    let types = generics
        .params
        .iter()
        .filter(|param| matches!(param.kind, GenericParamKind::Type { .. }));

    for typ in types {
        for pred in generics.bounds_for_param(typ.def_id) {
            if pred.origin == PredicateOrigin::WhereClause {
                // has_where_lifetimes checked that this predicate contains no lifetime.
                continue;
            }

            for bound in pred.bounds {
                let mut visitor = RefVisitor::new(cx);
                walk_param_bound(&mut visitor, bound);
                if visitor.lts.iter().any(|lt| matches!(lt.res, LifetimeName::Param(_))) {
                    return;
                }
                if let GenericBound::Trait(ref trait_ref, _) = *bound {
                    let params = &trait_ref
                        .trait_ref
                        .path
                        .segments
                        .last()
                        .expect("a path must have at least one segment")
                        .args;
                    if let Some(params) = *params {
                        let lifetimes = params.args.iter().filter_map(|arg| match arg {
                            GenericArg::Lifetime(lt) => Some(lt),
                            _ => None,
                        });
                        for bound in lifetimes {
                            if !bound.is_static() && !bound.is_elided() {
                                return;
                            }
                        }
                    }
                }
            }
        }
    }

    if let Some((elidable_lts, usages)) = could_use_elision(cx, sig.decl, body, trait_sig, generics.params) {
        let lts = elidable_lts
            .iter()
            // In principle, the result of the call to `Node::ident` could be `unwrap`ped, as `DefId` should refer to a
            // `Node::GenericParam`.
            .filter_map(|&def_id| cx.tcx.hir().get_by_def_id(def_id).ident())
            .map(|ident| ident.to_string())
            .collect::<Vec<_>>()
            .join(", ");

        span_lint_and_then(
            cx,
            NEEDLESS_LIFETIMES,
            span.with_hi(sig.decl.output.span().hi()),
            &format!("the following explicit lifetimes could be elided: {lts}"),
            |diag| {
                if sig.header.is_async() {
                    // async functions have usages whose spans point at the lifetime declaration which messes up
                    // suggestions
                    return;
                };

                if let Some(suggestions) = elision_suggestions(cx, generics, &elidable_lts, &usages) {
                    diag.multipart_suggestion("elide the lifetimes", suggestions, Applicability::MachineApplicable);
                }
            },
        );
    }

    if report_extra_lifetimes {
        self::report_extra_lifetimes(cx, sig.decl, generics);
    }
}

fn elision_suggestions(
    cx: &LateContext<'_>,
    generics: &Generics<'_>,
    elidable_lts: &[LocalDefId],
    usages: &[Lifetime],
) -> Option<Vec<(Span, String)>> {
    let explicit_params = generics
        .params
        .iter()
        .filter(|param| !param.is_elided_lifetime() && !param.is_impl_trait())
        .collect::<Vec<_>>();

    let mut suggestions = if elidable_lts.len() == explicit_params.len() {
        // if all the params are elided remove the whole generic block
        //
        // fn x<'a>() {}
        //     ^^^^
        vec![(generics.span, String::new())]
    } else {
        elidable_lts
            .iter()
            .map(|&id| {
                let pos = explicit_params.iter().position(|param| param.def_id == id)?;
                let param = explicit_params.get(pos)?;

                let span = if let Some(next) = explicit_params.get(pos + 1) {
                    // fn x<'prev, 'a, 'next>() {}
                    //             ^^^^
                    param.span.until(next.span)
                } else {
                    // `pos` should be at least 1 here, because the param in position 0 would either have a `next`
                    // param or would have taken the `elidable_lts.len() == explicit_params.len()` branch.
                    let prev = explicit_params.get(pos - 1)?;

                    // fn x<'prev, 'a>() {}
                    //           ^^^^
                    param.span.with_lo(prev.span.hi())
                };

                Some((span, String::new()))
            })
            .collect::<Option<Vec<_>>>()?
    };

    suggestions.extend(
        usages
            .iter()
            .filter(|usage| named_lifetime(usage).map_or(false, |id| elidable_lts.contains(&id)))
            .map(|usage| {
                match cx.tcx.hir().get_parent(usage.hir_id) {
                    Node::Ty(Ty {
                        kind: TyKind::Ref(..), ..
                    }) => {
                        // expand `&'a T` to `&'a T`
                        //          ^^         ^^^
                        let span = cx
                            .sess()
                            .source_map()
                            .span_extend_while(usage.ident.span, |ch| ch.is_ascii_whitespace())
                            .unwrap_or(usage.ident.span);

                        (span, String::new())
                    },
                    // `T<'a>` and `impl Foo + 'a` should be replaced by `'_`
                    _ => (usage.ident.span, String::from("'_")),
                }
            }),
    );

    Some(suggestions)
}

// elision doesn't work for explicit self types, see rust-lang/rust#69064
fn explicit_self_type<'tcx>(cx: &LateContext<'tcx>, func: &FnDecl<'tcx>, ident: Option<Ident>) -> bool {
    if_chain! {
        if let Some(ident) = ident;
        if ident.name == kw::SelfLower;
        if !func.implicit_self.has_implicit_self();

        if let Some(self_ty) = func.inputs.first();
        then {
            let mut visitor = RefVisitor::new(cx);
            visitor.visit_ty(self_ty);

            !visitor.all_lts().is_empty()
        } else {
            false
        }
    }
}

fn named_lifetime(lt: &Lifetime) -> Option<LocalDefId> {
    match lt.res {
        LifetimeName::Param(id) if !lt.is_anonymous() => Some(id),
        _ => None,
    }
}

fn could_use_elision<'tcx>(
    cx: &LateContext<'tcx>,
    func: &'tcx FnDecl<'_>,
    body: Option<BodyId>,
    trait_sig: Option<&[Ident]>,
    named_generics: &'tcx [GenericParam<'_>],
) -> Option<(Vec<LocalDefId>, Vec<Lifetime>)> {
    // There are two scenarios where elision works:
    // * no output references, all input references have different LT
    // * output references, exactly one input reference with same LT
    // All lifetimes must be unnamed, 'static or defined without bounds on the
    // level of the current item.

    // check named LTs
    let allowed_lts = allowed_lts_from(named_generics);

    // these will collect all the lifetimes for references in arg/return types
    let mut input_visitor = RefVisitor::new(cx);
    let mut output_visitor = RefVisitor::new(cx);

    // extract lifetimes in input argument types
    for arg in func.inputs {
        input_visitor.visit_ty(arg);
    }
    // extract lifetimes in output type
    if let Return(ty) = func.output {
        output_visitor.visit_ty(ty);
    }
    for lt in named_generics {
        input_visitor.visit_generic_param(lt);
    }

    if input_visitor.abort() || output_visitor.abort() {
        return None;
    }

    let input_lts = input_visitor.lts;
    let output_lts = output_visitor.lts;

    if let Some(trait_sig) = trait_sig {
        if explicit_self_type(cx, func, trait_sig.first().copied()) {
            return None;
        }
    }

    if let Some(body_id) = body {
        let body = cx.tcx.hir().body(body_id);

        let first_ident = body.params.first().and_then(|param| param.pat.simple_ident());
        if explicit_self_type(cx, func, first_ident) {
            return None;
        }

        let mut checker = BodyLifetimeChecker {
            lifetimes_used_in_body: false,
        };
        checker.visit_expr(body.value);
        if checker.lifetimes_used_in_body {
            return None;
        }
    }

    // check for lifetimes from higher scopes
    for lt in input_lts.iter().chain(output_lts.iter()) {
        if let Some(id) = named_lifetime(lt)
            && !allowed_lts.contains(&id)
        {
            return None;
        }
    }

    // check for higher-ranked trait bounds
    if !input_visitor.nested_elision_site_lts.is_empty() || !output_visitor.nested_elision_site_lts.is_empty() {
        let allowed_lts: FxHashSet<_> = allowed_lts.iter().map(|id| cx.tcx.item_name(id.to_def_id())).collect();
        for lt in input_visitor.nested_elision_site_lts {
            if allowed_lts.contains(&lt.ident.name) {
                return None;
            }
        }
        for lt in output_visitor.nested_elision_site_lts {
            if allowed_lts.contains(&lt.ident.name) {
                return None;
            }
        }
    }

    // A lifetime can be newly elided if:
    // - It occurs only once among the inputs.
    // - If there are multiple input lifetimes, then the newly elided lifetime does not occur among the
    //   outputs (because eliding such an lifetime would create an ambiguity).
    let elidable_lts = named_lifetime_occurrences(&input_lts)
        .into_iter()
        .filter_map(|(def_id, occurrences)| {
            if occurrences == 1
                && (input_lts.len() == 1 || !output_lts.iter().any(|lt| named_lifetime(lt) == Some(def_id)))
            {
                Some(def_id)
            } else {
                None
            }
        })
        .collect::<Vec<_>>();

    if elidable_lts.is_empty() {
        return None;
    }

    let usages = itertools::chain(input_lts, output_lts).collect();

    Some((elidable_lts, usages))
}

<<<<<<< HEAD
fn allowed_lts_from(named_generics: &[GenericParam<'_>]) -> FxHashSet<RefLt> {
    let mut allowed_lts = FxHashSet::default();
    for par in named_generics.iter() {
        if let GenericParamKind::Lifetime { .. } = par.kind {
            allowed_lts.insert(RefLt::Named(par.def_id));
        }
    }
    allowed_lts.insert(RefLt::Unnamed);
    allowed_lts.insert(RefLt::Static);
    allowed_lts
=======
fn allowed_lts_from(named_generics: &[GenericParam<'_>]) -> FxHashSet<LocalDefId> {
    named_generics
        .iter()
        .filter_map(|par| {
            if let GenericParamKind::Lifetime { .. } = par.kind {
                Some(par.def_id)
            } else {
                None
            }
        })
        .collect()
>>>>>>> 5adeebf9
}

/// Number of times each named lifetime occurs in the given slice. Returns a vector to preserve
/// relative order.
#[must_use]
fn named_lifetime_occurrences(lts: &[Lifetime]) -> Vec<(LocalDefId, usize)> {
    let mut occurrences = Vec::new();
    for lt in lts {
        if let Some(curr_def_id) = named_lifetime(lt) {
            if let Some(pair) = occurrences
                .iter_mut()
                .find(|(prev_def_id, _)| *prev_def_id == curr_def_id)
            {
                pair.1 += 1;
            } else {
                occurrences.push((curr_def_id, 1));
            }
        }
    }
    occurrences
}

struct RefVisitor<'a, 'tcx> {
    cx: &'a LateContext<'tcx>,
    lts: Vec<Lifetime>,
    nested_elision_site_lts: Vec<Lifetime>,
    unelided_trait_object_lifetime: bool,
}

impl<'a, 'tcx> RefVisitor<'a, 'tcx> {
    fn new(cx: &'a LateContext<'tcx>) -> Self {
        Self {
            cx,
            lts: Vec::new(),
            nested_elision_site_lts: Vec::new(),
            unelided_trait_object_lifetime: false,
        }
    }

    fn all_lts(&self) -> Vec<Lifetime> {
        self.lts
            .iter()
            .chain(self.nested_elision_site_lts.iter())
            .copied()
            .collect::<Vec<_>>()
    }

    fn abort(&self) -> bool {
        self.unelided_trait_object_lifetime
    }
}

impl<'a, 'tcx> Visitor<'tcx> for RefVisitor<'a, 'tcx> {
    // for lifetimes as parameters of generics
    fn visit_lifetime(&mut self, lifetime: &'tcx Lifetime) {
        self.lts.push(*lifetime);
    }

    fn visit_poly_trait_ref(&mut self, poly_tref: &'tcx PolyTraitRef<'tcx>) {
        let trait_ref = &poly_tref.trait_ref;
        if let Some(id) = trait_ref.trait_def_id() && lang_items::FN_TRAITS.iter().any(|&item| {
            self.cx.tcx.lang_items().get(item) == Some(id)
        }) {
            let mut sub_visitor = RefVisitor::new(self.cx);
            sub_visitor.visit_trait_ref(trait_ref);
            self.nested_elision_site_lts.append(&mut sub_visitor.all_lts());
        } else {
            walk_poly_trait_ref(self, poly_tref);
        }
    }

    fn visit_ty(&mut self, ty: &'tcx Ty<'_>) {
        match ty.kind {
            TyKind::OpaqueDef(item, bounds, _) => {
                let map = self.cx.tcx.hir();
                let item = map.item(item);
                let len = self.lts.len();
                walk_item(self, item);
                self.lts.truncate(len);
                self.lts.extend(bounds.iter().filter_map(|bound| match bound {
                    GenericArg::Lifetime(&l) => Some(l),
                    _ => None,
                }));
            },
            TyKind::BareFn(&BareFnTy { decl, .. }) => {
                let mut sub_visitor = RefVisitor::new(self.cx);
                sub_visitor.visit_fn_decl(decl);
                self.nested_elision_site_lts.append(&mut sub_visitor.all_lts());
            },
            TyKind::TraitObject(bounds, lt, _) => {
                if !lt.is_elided() {
                    self.unelided_trait_object_lifetime = true;
                }
                for bound in bounds {
                    self.visit_poly_trait_ref(bound);
                }
            },
            _ => walk_ty(self, ty),
        }
    }
}

/// Are any lifetimes mentioned in the `where` clause? If so, we don't try to
/// reason about elision.
fn has_where_lifetimes<'tcx>(cx: &LateContext<'tcx>, generics: &'tcx Generics<'_>) -> bool {
    for predicate in generics.predicates {
        match *predicate {
            WherePredicate::RegionPredicate(..) => return true,
            WherePredicate::BoundPredicate(ref pred) => {
                // a predicate like F: Trait or F: for<'a> Trait<'a>
                let mut visitor = RefVisitor::new(cx);
                // walk the type F, it may not contain LT refs
                walk_ty(&mut visitor, pred.bounded_ty);
                if !visitor.all_lts().is_empty() {
                    return true;
                }
                // if the bounds define new lifetimes, they are fine to occur
                let allowed_lts = allowed_lts_from(pred.bound_generic_params);
                // now walk the bounds
                for bound in pred.bounds.iter() {
                    walk_param_bound(&mut visitor, bound);
                }
                // and check that all lifetimes are allowed
                for lt in visitor.all_lts() {
                    if let Some(id) = named_lifetime(&lt)
                        && !allowed_lts.contains(&id)
                    {
                        return true;
                    }
                }
            },
            WherePredicate::EqPredicate(ref pred) => {
                let mut visitor = RefVisitor::new(cx);
                walk_ty(&mut visitor, pred.lhs_ty);
                walk_ty(&mut visitor, pred.rhs_ty);
                if !visitor.lts.is_empty() {
                    return true;
                }
            },
        }
    }
    false
}

struct LifetimeChecker<'cx, 'tcx, F> {
    cx: &'cx LateContext<'tcx>,
    map: FxHashMap<Symbol, Span>,
    phantom: std::marker::PhantomData<F>,
}

impl<'cx, 'tcx, F> LifetimeChecker<'cx, 'tcx, F> {
    fn new(cx: &'cx LateContext<'tcx>, map: FxHashMap<Symbol, Span>) -> LifetimeChecker<'cx, 'tcx, F> {
        Self {
            cx,
            map,
            phantom: std::marker::PhantomData,
        }
    }
}

impl<'cx, 'tcx, F> Visitor<'tcx> for LifetimeChecker<'cx, 'tcx, F>
where
    F: NestedFilter<'tcx>,
{
    type Map = rustc_middle::hir::map::Map<'tcx>;
    type NestedFilter = F;

    // for lifetimes as parameters of generics
    fn visit_lifetime(&mut self, lifetime: &'tcx Lifetime) {
        self.map.remove(&lifetime.ident.name);
    }

    fn visit_generic_param(&mut self, param: &'tcx GenericParam<'_>) {
        // don't actually visit `<'a>` or `<'a: 'b>`
        // we've already visited the `'a` declarations and
        // don't want to spuriously remove them
        // `'b` in `'a: 'b` is useless unless used elsewhere in
        // a non-lifetime bound
        if let GenericParamKind::Type { .. } = param.kind {
            walk_generic_param(self, param);
        }
    }

    fn nested_visit_map(&mut self) -> Self::Map {
        self.cx.tcx.hir()
    }
}

fn report_extra_lifetimes<'tcx>(cx: &LateContext<'tcx>, func: &'tcx FnDecl<'_>, generics: &'tcx Generics<'_>) {
    let hs = generics
        .params
        .iter()
        .filter_map(|par| match par.kind {
            GenericParamKind::Lifetime {
                kind: LifetimeParamKind::Explicit,
            } => Some((par.name.ident().name, par.span)),
            _ => None,
        })
        .collect();
    let mut checker = LifetimeChecker::<hir_nested_filter::None>::new(cx, hs);

    walk_generics(&mut checker, generics);
    walk_fn_decl(&mut checker, func);

    for &v in checker.map.values() {
        span_lint(
            cx,
            EXTRA_UNUSED_LIFETIMES,
            v,
            "this lifetime isn't used in the function definition",
        );
    }
}

fn report_extra_impl_lifetimes<'tcx>(cx: &LateContext<'tcx>, impl_: &'tcx Impl<'_>) {
    let hs = impl_
        .generics
        .params
        .iter()
        .filter_map(|par| match par.kind {
            GenericParamKind::Lifetime {
                kind: LifetimeParamKind::Explicit,
            } => Some((par.name.ident().name, par.span)),
            _ => None,
        })
        .collect();
    let mut checker = LifetimeChecker::<middle_nested_filter::All>::new(cx, hs);

    walk_generics(&mut checker, impl_.generics);
    if let Some(ref trait_ref) = impl_.of_trait {
        walk_trait_ref(&mut checker, trait_ref);
    }
    walk_ty(&mut checker, impl_.self_ty);
    for item in impl_.items {
        walk_impl_item_ref(&mut checker, item);
    }

    for &v in checker.map.values() {
        span_lint(cx, EXTRA_UNUSED_LIFETIMES, v, "this lifetime isn't used in the impl");
    }
}

struct BodyLifetimeChecker {
    lifetimes_used_in_body: bool,
}

impl<'tcx> Visitor<'tcx> for BodyLifetimeChecker {
    // for lifetimes as parameters of generics
    fn visit_lifetime(&mut self, lifetime: &'tcx Lifetime) {
        if !lifetime.is_anonymous() && lifetime.ident.name != kw::StaticLifetime {
            self.lifetimes_used_in_body = true;
        }
    }
}<|MERGE_RESOLUTION|>--- conflicted
+++ resolved
@@ -15,10 +15,7 @@
 };
 use rustc_lint::{LateContext, LateLintPass, LintContext};
 use rustc_middle::hir::nested_filter as middle_nested_filter;
-<<<<<<< HEAD
-=======
 use rustc_middle::lint::in_external_macro;
->>>>>>> 5adeebf9
 use rustc_session::{declare_lint_pass, declare_tool_lint};
 use rustc_span::def_id::LocalDefId;
 use rustc_span::source_map::Span;
@@ -427,18 +424,6 @@
     Some((elidable_lts, usages))
 }
 
-<<<<<<< HEAD
-fn allowed_lts_from(named_generics: &[GenericParam<'_>]) -> FxHashSet<RefLt> {
-    let mut allowed_lts = FxHashSet::default();
-    for par in named_generics.iter() {
-        if let GenericParamKind::Lifetime { .. } = par.kind {
-            allowed_lts.insert(RefLt::Named(par.def_id));
-        }
-    }
-    allowed_lts.insert(RefLt::Unnamed);
-    allowed_lts.insert(RefLt::Static);
-    allowed_lts
-=======
 fn allowed_lts_from(named_generics: &[GenericParam<'_>]) -> FxHashSet<LocalDefId> {
     named_generics
         .iter()
@@ -450,7 +435,6 @@
             }
         })
         .collect()
->>>>>>> 5adeebf9
 }
 
 /// Number of times each named lifetime occurs in the given slice. Returns a vector to preserve
