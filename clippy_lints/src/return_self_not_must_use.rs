use clippy_utils::diagnostics::span_lint_and_help;
use clippy_utils::ty::is_must_use_ty;
use clippy_utils::{nth_arg, return_ty};
use rustc_hir::def_id::LocalDefId;
use rustc_hir::intravisit::FnKind;
use rustc_hir::{Body, FnDecl, OwnerId, TraitItem, TraitItemKind};
use rustc_lint::{LateContext, LateLintPass, LintContext};
use rustc_middle::lint::in_external_macro;
use rustc_session::declare_lint_pass;
use rustc_span::{sym, Span};

declare_clippy_lint! {
    /// ### What it does
    /// This lint warns when a method returning `Self` doesn't have the `#[must_use]` attribute.
    ///
    /// ### Why is this bad?
    /// Methods returning `Self` often create new values, having the `#[must_use]` attribute
    /// prevents users from "forgetting" to use the newly created value.
    ///
    /// The `#[must_use]` attribute can be added to the type itself to ensure that instances
    /// are never forgotten. Functions returning a type marked with `#[must_use]` will not be
    /// linted, as the usage is already enforced by the type attribute.
    ///
    /// ### Limitations
    /// This lint is only applied on methods taking a `self` argument. It would be mostly noise
    /// if it was added on constructors for example.
    ///
    /// ### Example
    /// ```no_run
    /// pub struct Bar;
    /// impl Bar {
    ///     // Missing attribute
    ///     pub fn bar(&self) -> Self {
    ///         Self
    ///     }
    /// }
    /// ```
    ///
    /// Use instead:
    /// ```no_run
    /// # {
    /// // It's better to have the `#[must_use]` attribute on the method like this:
    /// pub struct Bar;
    /// impl Bar {
    ///     #[must_use]
    ///     pub fn bar(&self) -> Self {
    ///         Self
    ///     }
    /// }
    /// # }
    ///
    /// # {
    /// // Or on the type definition like this:
    /// #[must_use]
    /// pub struct Bar;
    /// impl Bar {
    ///     pub fn bar(&self) -> Self {
    ///         Self
    ///     }
    /// }
    /// # }
    /// ```
    #[clippy::version = "1.59.0"]
    pub RETURN_SELF_NOT_MUST_USE,
    pedantic,
    "missing `#[must_use]` annotation on a method returning `Self`"
}

declare_lint_pass!(ReturnSelfNotMustUse => [RETURN_SELF_NOT_MUST_USE]);

fn check_method(cx: &LateContext<'_>, decl: &FnDecl<'_>, fn_def: LocalDefId, span: Span, owner_id: OwnerId) {
    if !in_external_macro(cx.sess(), span)
        // If it comes from an external macro, better ignore it.
        && decl.implicit_self.has_implicit_self()
        // We only show this warning for public exported methods.
        && cx.effective_visibilities.is_exported(fn_def)
        // We don't want to emit this lint if the `#[must_use]` attribute is already there.
        && !cx.tcx.hir().attrs(owner_id.into()).iter().any(|attr| attr.has_name(sym::must_use))
        && cx.tcx.visibility(fn_def.to_def_id()).is_public()
        && let ret_ty = return_ty(cx, owner_id)
        && let self_arg = nth_arg(cx, owner_id, 0)
        // If `Self` has the same type as the returned type, then we want to warn.
        //
        // For this check, we don't want to remove the reference on the returned type because if
        // there is one, we shouldn't emit a warning!
        && self_arg.peel_refs() == ret_ty
        // If `Self` is already marked as `#[must_use]`, no need for the attribute here.
        && !is_must_use_ty(cx, ret_ty)
    {
        span_lint_and_help(
            cx,
            RETURN_SELF_NOT_MUST_USE,
            span,
            "missing `#[must_use]` attribute on a method returning `Self`",
            None,
            "consider adding the `#[must_use]` attribute to the method or directly to the `Self` type",
        );
    }
}

impl<'tcx> LateLintPass<'tcx> for ReturnSelfNotMustUse {
    fn check_fn(
        &mut self,
        cx: &LateContext<'tcx>,
        kind: FnKind<'tcx>,
        decl: &'tcx FnDecl<'tcx>,
        _: &'tcx Body<'tcx>,
        span: Span,
        fn_def: LocalDefId,
    ) {
        if matches!(kind, FnKind::Method(_, _))
            // We are only interested in methods, not in functions or associated functions.
            && let Some(impl_def) = cx.tcx.impl_of_method(fn_def.to_def_id())
            // We don't want this method to be te implementation of a trait because the
            // `#[must_use]` should be put on the trait definition directly.
            && cx.tcx.trait_id_of_impl(impl_def).is_none()
        {
<<<<<<< HEAD
            let hir_id = cx.tcx.local_def_id_to_hir_id(fn_def);
=======
            let hir_id = cx.tcx.hir().local_def_id_to_hir_id(fn_def);
>>>>>>> d166fab5
            check_method(cx, decl, fn_def, span, hir_id.expect_owner());
        }
    }

    fn check_trait_item(&mut self, cx: &LateContext<'tcx>, item: &'tcx TraitItem<'tcx>) {
        if let TraitItemKind::Fn(ref sig, _) = item.kind {
            check_method(cx, sig.decl, item.owner_id.def_id, item.span, item.owner_id);
        }
    }
}<|MERGE_RESOLUTION|>--- conflicted
+++ resolved
@@ -115,11 +115,7 @@
             // `#[must_use]` should be put on the trait definition directly.
             && cx.tcx.trait_id_of_impl(impl_def).is_none()
         {
-<<<<<<< HEAD
             let hir_id = cx.tcx.local_def_id_to_hir_id(fn_def);
-=======
-            let hir_id = cx.tcx.hir().local_def_id_to_hir_id(fn_def);
->>>>>>> d166fab5
             check_method(cx, decl, fn_def, span, hir_id.expect_owner());
         }
     }
