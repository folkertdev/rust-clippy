//! lint when there is a large size difference between variants on an enum

use clippy_utils::source::snippet_with_applicability;
use clippy_utils::{
    diagnostics::span_lint_and_then,
    ty::{approx_ty_size, is_copy, AdtVariantInfo},
};
use rustc_errors::Applicability;
use rustc_hir::{Item, ItemKind};
use rustc_lint::{LateContext, LateLintPass};
use rustc_middle::lint::in_external_macro;
use rustc_middle::ty::{Adt, Ty};
use rustc_session::{declare_tool_lint, impl_lint_pass};
use rustc_span::source_map::Span;

declare_clippy_lint! {
    /// ### What it does
    /// Checks for large size differences between variants on
    /// `enum`s.
    ///
    /// ### Why is this bad?
    /// Enum size is bounded by the largest variant. Having one
    /// large variant can penalize the memory layout of that enum.
    ///
    /// ### Known problems
    /// This lint obviously cannot take the distribution of
    /// variants in your running program into account. It is possible that the
    /// smaller variants make up less than 1% of all instances, in which case
    /// the overhead is negligible and the boxing is counter-productive. Always
    /// measure the change this lint suggests.
    ///
    /// For types that implement `Copy`, the suggestion to `Box` a variant's
    /// data would require removing the trait impl. The types can of course
    /// still be `Clone`, but that is worse ergonomically. Depending on the
    /// use case it may be possible to store the large data in an auxiliary
    /// structure (e.g. Arena or ECS).
    ///
    /// The lint will ignore the impact of generic types to the type layout by
    /// assuming every type parameter is zero-sized. Depending on your use case,
    /// this may lead to a false positive.
    ///
    /// ### Example
    /// ```rust
    /// enum Test {
    ///     A(i32),
    ///     B([i32; 8000]),
    /// }
    /// ```
    ///
    /// Use instead:
    /// ```rust
    /// // Possibly better
    /// enum Test2 {
    ///     A(i32),
    ///     B(Box<[i32; 8000]>),
    /// }
    /// ```
    #[clippy::version = "pre 1.29.0"]
    pub LARGE_ENUM_VARIANT,
    perf,
    "large size difference between variants on an enum"
}

#[derive(Copy, Clone)]
pub struct LargeEnumVariant {
    maximum_size_difference_allowed: u64,
}

impl LargeEnumVariant {
    #[must_use]
    pub fn new(maximum_size_difference_allowed: u64) -> Self {
        Self {
            maximum_size_difference_allowed,
        }
    }
}

impl_lint_pass!(LargeEnumVariant => [LARGE_ENUM_VARIANT]);

impl<'tcx> LateLintPass<'tcx> for LargeEnumVariant {
    fn check_item(&mut self, cx: &LateContext<'tcx>, item: &Item<'tcx>) {
        if in_external_macro(cx.tcx.sess, item.span) {
            return;
        }
        if let ItemKind::Enum(ref def, _) = item.kind {
<<<<<<< HEAD
            let ty = cx.tcx.type_of(item.owner_id);
=======
            let ty = cx.tcx.type_of(item.def_id);
>>>>>>> 51ec465c
            let Adt(adt, subst) = ty.kind() else {
                panic!("already checked whether this is an enum")
            };
            if adt.variants().len() <= 1 {
                return;
            }
            let variants_size = AdtVariantInfo::new(cx, *adt, subst);

            let mut difference = variants_size[0].size - variants_size[1].size;
            if difference > self.maximum_size_difference_allowed {
                let help_text = "consider boxing the large fields to reduce the total size of the enum";
                span_lint_and_then(
                    cx,
                    LARGE_ENUM_VARIANT,
                    item.span,
                    "large size difference between variants",
                    |diag| {
                        diag.span_label(
                            item.span,
                            format!("the entire enum is at least {} bytes", approx_ty_size(cx, ty)),
                        );
                        diag.span_label(
                            def.variants[variants_size[0].ind].span,
                            format!("the largest variant contains at least {} bytes", variants_size[0].size),
                        );
                        diag.span_label(
                            def.variants[variants_size[1].ind].span,
                            &if variants_size[1].fields_size.is_empty() {
                                "the second-largest variant carries no data at all".to_owned()
                            } else {
                                format!(
                                    "the second-largest variant contains at least {} bytes",
                                    variants_size[1].size
                                )
                            },
                        );

                        let fields = def.variants[variants_size[0].ind].data.fields();
                        let mut applicability = Applicability::MaybeIncorrect;
                        if is_copy(cx, ty) || maybe_copy(cx, ty) {
                            diag.span_note(
                                item.ident.span,
                                "boxing a variant would require the type no longer be `Copy`",
                            );
                        } else {
                            let sugg: Vec<(Span, String)> = variants_size[0]
                                .fields_size
                                .iter()
                                .rev()
                                .map_while(|&(ind, size)| {
                                    if difference > self.maximum_size_difference_allowed {
                                        difference = difference.saturating_sub(size);
                                        Some((
                                            fields[ind].ty.span,
                                            format!(
                                                "Box<{}>",
                                                snippet_with_applicability(
                                                    cx,
                                                    fields[ind].ty.span,
                                                    "..",
                                                    &mut applicability
                                                )
                                                .into_owned()
                                            ),
                                        ))
                                    } else {
                                        None
                                    }
                                })
                                .collect();

                            if !sugg.is_empty() {
                                diag.multipart_suggestion(help_text, sugg, Applicability::MaybeIncorrect);
                                return;
                            }
                        }
                        diag.span_help(def.variants[variants_size[0].ind].span, help_text);
                    },
                );
            }
        }
    }
}

fn maybe_copy<'tcx>(cx: &LateContext<'tcx>, ty: Ty<'tcx>) -> bool {
    if let Adt(_def, substs) = ty.kind()
        && substs.types().next().is_some()
        && let Some(copy_trait) = cx.tcx.lang_items().copy_trait()
    {
        return cx.tcx.non_blanket_impls_for_ty(copy_trait, ty).next().is_some();
    }
    false
}<|MERGE_RESOLUTION|>--- conflicted
+++ resolved
@@ -83,11 +83,7 @@
             return;
         }
         if let ItemKind::Enum(ref def, _) = item.kind {
-<<<<<<< HEAD
             let ty = cx.tcx.type_of(item.owner_id);
-=======
-            let ty = cx.tcx.type_of(item.def_id);
->>>>>>> 51ec465c
             let Adt(adt, subst) = ty.kind() else {
                 panic!("already checked whether this is an enum")
             };
