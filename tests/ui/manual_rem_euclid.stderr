--- conflicted
+++ resolved
@@ -1,9 +1,5 @@
 error: manual `rem_euclid` implementation
-<<<<<<< HEAD
-  --> $DIR/manual_rem_euclid.rs:20:18
-=======
   --> $DIR/manual_rem_euclid.rs:14:18
->>>>>>> c72c914d
    |
 LL |     let _: i32 = ((value % 4) + 4) % 4;
    |                  ^^^^^^^^^^^^^^^^^^^^^ help: consider using: `value.rem_euclid(4)`
@@ -11,51 +7,31 @@
    = note: `-D clippy::manual-rem-euclid` implied by `-D warnings`
 
 error: manual `rem_euclid` implementation
-<<<<<<< HEAD
-  --> $DIR/manual_rem_euclid.rs:21:18
-=======
   --> $DIR/manual_rem_euclid.rs:15:18
->>>>>>> c72c914d
    |
 LL |     let _: i32 = (4 + (value % 4)) % 4;
    |                  ^^^^^^^^^^^^^^^^^^^^^ help: consider using: `value.rem_euclid(4)`
 
 error: manual `rem_euclid` implementation
-<<<<<<< HEAD
-  --> $DIR/manual_rem_euclid.rs:22:18
-=======
   --> $DIR/manual_rem_euclid.rs:16:18
->>>>>>> c72c914d
    |
 LL |     let _: i32 = (value % 4 + 4) % 4;
    |                  ^^^^^^^^^^^^^^^^^^^ help: consider using: `value.rem_euclid(4)`
 
 error: manual `rem_euclid` implementation
-<<<<<<< HEAD
-  --> $DIR/manual_rem_euclid.rs:23:18
-=======
   --> $DIR/manual_rem_euclid.rs:17:18
->>>>>>> c72c914d
    |
 LL |     let _: i32 = (4 + value % 4) % 4;
    |                  ^^^^^^^^^^^^^^^^^^^ help: consider using: `value.rem_euclid(4)`
 
 error: manual `rem_euclid` implementation
-<<<<<<< HEAD
-  --> $DIR/manual_rem_euclid.rs:24:22
-=======
   --> $DIR/manual_rem_euclid.rs:18:22
->>>>>>> c72c914d
    |
 LL |     let _: i32 = 1 + (4 + value % 4) % 4;
    |                      ^^^^^^^^^^^^^^^^^^^ help: consider using: `value.rem_euclid(4)`
 
 error: manual `rem_euclid` implementation
-<<<<<<< HEAD
-  --> $DIR/manual_rem_euclid.rs:13:22
-=======
   --> $DIR/manual_rem_euclid.rs:38:22
->>>>>>> c72c914d
    |
 LL |         let _: i32 = ((value % 4) + 4) % 4;
    |                      ^^^^^^^^^^^^^^^^^^^^^ help: consider using: `value.rem_euclid(4)`
